 #!/usr/bin/env python3
""" Copyright © 2020-2021 Borys Olifirov
Test experiment with NP-EGTA + Fluo-4 in new HEK cells.
24-27,07.2020

"""

import sys
import os
import logging

import numpy as np
import pandas as pd

import matplotlib
import matplotlib.pyplot as plt
import matplotlib.patches as patches
from mpl_toolkits.axes_grid1 import make_axes_locatable
from mpl_toolkits.mplot3d import Axes3D

sys.path.append('modules')
import oifpars as op
import edge

plt.style.use('dark_background')
plt.rcParams['figure.facecolor'] = '#272b30'
plt.rcParams['image.cmap'] = 'inferno'

FORMAT = "%(asctime)s| %(levelname)s [%(filename)s: - %(funcName)20s]  %(message)s"
logging.basicConfig(level=logging.INFO,
                    format=FORMAT)


data_path = os.path.join(sys.path[0], 'fluo_data')
res_path = os.path.join(sys.path[0], 'fluo_res')

if not os.path.exists(res_path):
    os.makedirs(res_path)

<<<<<<< HEAD
# for single file registrations
all_cells = op.WDPars(data_path, max_frame=21,    # FluoData parameters
                      sigma=1, kernel_size=3, sd_area=40, sd_lvl=0.5, high=0.8, low_init=0.05, mask_diff=50)  # hystTools parameters

# # for multiple file registrations, merge all files one by one
# all_registrations = op.WDPars(data_path, restrict=True)

# op.fluo_ext(all_registrations)

=======
all_cells = op.WDPars(data_path, max_frame=1,    # FluoData parameters
                      sigma=2, kernel_size=9, sd_area=40, sd_lvl=1.5, high=0.8, low_init=0.05, mask_diff=50, output_path=res_path)  # hystTools parameters
>>>>>>> 96ef5c8b

df = pd.DataFrame(columns=['file', 'cell', 'feature', 'time', 'int'])
for cell_num in range(0, len(all_cells)):
    cell = all_cells[cell_num]
    logging.info('Image {} in progress'.format(cell.img_name))

    cell_path = f'{res_path}/{cell.img_name}'
    if not os.path.exists(cell_path):
        os.makedirs(cell_path)

<<<<<<< HEAD
    alex_mask = edge.alex_delta(cell.img_series,
                                mask=cell.mask_series[cell.max_frame_num],
                                baseline_frames=2,
                                max_frames=[6, 11],
                                sd_tolerance=10,
                                output_path=cell_path)

    # # pixel-wise F-FO/F0 images
    # delta_int = edge.series_point_delta(cell.img_series,
    #                                     mask=cell.mask_series,
    #                                     sigma=1, kernel_size=1,
    #                                     baseline_frames=15,
    #                                     output_path=cell_path)
    
    # blue/red derivate images
    der_int = edge.series_derivate(cell.img_series,
                                   mask= 'full_frame',  # cell.mask_series[cell.max_frame_num],
                                   sd_mode='cell',
                                   sd_tolerance=False,
                                   sigma=1, kernel_size=5,
                                   left_w=1, space_w=0, right_w=1,
                                   output_path=cell_path)
    
    # abs sum of derivate images intensity for derivate plot building
    der_sum = [np.sum(np.abs(der_int[i,:,:])) for i in range(len(der_int))]
    print(len(der_sum))
=======
    # delta_int = edge.series_point_delta(cell.img_series, mask_series=cell.mask_series, 
    #                                     baseline_frames=18,
    #                                     delta_min=-0.75, delta_max=0.75,
    #                                     sigma=1, kernel_size=3,
    #                                     output_path=cell_path)

    # der_int = edge.series_derivate(cell.img_series, mask_series=cell.mask_series, mask_num=cell.max_frame_num,
    #                                left_w=4, space_w=2, right_w=4,
    #                                sigma=1, kernel_size=3,
    #                                output_path=cell_path)
>>>>>>> 96ef5c8b

    # series_int = cell.sum_int()
    # series_int = edge.deltaF(series_int, f_0_win=3)
    # series_int = cell.frame_mask_int()
    # for single_num in range(len(series_int)):
    #     single_int = series_int[single_num]
    #     df = df.append(pd.Series([cell.img_name, cell.feature, int(single_num+1), single_int],
    #                    index=df.columns),
    #                    ignore_index=True)

    plt.figure()
    ax0 = plt.subplot(121)
    img0 = ax0.imshow(cell.max_frame)
    ax0.axis('off')
    ax0.text(10,10,f'max int frame',fontsize=8)
<<<<<<< HEAD

=======
>>>>>>> 96ef5c8b
    ax1 = plt.subplot(122)
    img1 = ax1.imshow(cell.mask_series[0])
    ax1.axis('off')
    ax1.text(10,10,f'binary mask',fontsize=8)
<<<<<<< HEAD

    plt.savefig(f'{res_path}/{cell.img_name}_mask.png')
    logging.info(f'{cell.img_name} ctrl img saved!\n')

    plt.close('all')
    plt.figure()
    ax = plt.subplot()
    img = ax.plot(der_sum)
    plt.savefig(f'{res_path}/{cell.img_name}_der_plot.png')
=======
    plt.savefig(f'{cell_path}/{cell.img_name}_mask.png')
    logging.info(f'{cell.img_name} ctrl img saved!\n')

>>>>>>> 96ef5c8b

# df.to_csv(f'{res_path}/results.csv', index=False)

















# for cell_img in all_cells:
#   plt.figure()
#   ax0 = plt.subplot(121)
#   img0 = ax0.imshow(cell_img.max_gauss)
#   ax0.text(10,10,cell_img.img_name,fontsize=10)
#   ax0.axis('off')
  
#   ax1 = plt.subplot(122)
#   img1 = ax1.imshow(cell_img.cell_mask)
#   ax1.axis('off')

#   plt.savefig(f'fluo_res/{cell_img.img_name}_max_frame.png')
#   logging.info(f'Frame {cell_img.img_name} saved!')


# ax0 = plt.subplot(131)
# slc0 = ax0.imshow(all_cells[one_cell].max_frame)
# slc0.set_clim(vmin=0, vmax=np.max(all_cells[one_cell].max_frame)) 
# div0 = make_axes_locatable(ax0)
# cax0 = div0.append_axes('right', size='3%', pad=0.1)
# plt.colorbar(slc0, cax=cax0)
# ax0.set_title(all_cells[one_cell].img_name)

# ax1 = plt.subplot(133)
# ax1.imshow(all_cells[one_cell].cell_mask)
# ax1.set_title('mask')

# ax2 = plt.subplot(132)
# slc2 = ax2.imshow(all_cells[one_cell].max_gauss)
# # slc2.set_clim(vmin=0, vmax=np.max(all_cells[one_cell].max_frame)) 
# div2 = make_axes_locatable(ax2)
# cax2 = div2.append_axes('right', size='3%', pad=0.1)
# plt.colorbar(slc2, cax=cax2)
# ax2.set_title('gauss')


# plt.tight_layout()
# plt.show()

<|MERGE_RESOLUTION|>--- conflicted
+++ resolved
@@ -37,20 +37,15 @@
 if not os.path.exists(res_path):
     os.makedirs(res_path)
 
-<<<<<<< HEAD
 # for single file registrations
 all_cells = op.WDPars(data_path, max_frame=21,    # FluoData parameters
-                      sigma=1, kernel_size=3, sd_area=40, sd_lvl=0.5, high=0.8, low_init=0.05, mask_diff=50)  # hystTools parameters
+                      sigma=1, kernel_size=3, sd_area=40, sd_lvl=0.5, high=0.8, low_init=0.04, mask_diff=50)  # hystTools parameters
 
 # # for multiple file registrations, merge all files one by one
 # all_registrations = op.WDPars(data_path, restrict=True)
 
 # op.fluo_ext(all_registrations)
 
-=======
-all_cells = op.WDPars(data_path, max_frame=1,    # FluoData parameters
-                      sigma=2, kernel_size=9, sd_area=40, sd_lvl=1.5, high=0.8, low_init=0.05, mask_diff=50, output_path=res_path)  # hystTools parameters
->>>>>>> 96ef5c8b
 
 df = pd.DataFrame(columns=['file', 'cell', 'feature', 'time', 'int'])
 for cell_num in range(0, len(all_cells)):
@@ -61,7 +56,6 @@
     if not os.path.exists(cell_path):
         os.makedirs(cell_path)
 
-<<<<<<< HEAD
     alex_mask = edge.alex_delta(cell.img_series,
                                 mask=cell.mask_series[cell.max_frame_num],
                                 baseline_frames=2,
@@ -87,8 +81,7 @@
     
     # abs sum of derivate images intensity for derivate plot building
     der_sum = [np.sum(np.abs(der_int[i,:,:])) for i in range(len(der_int))]
-    print(len(der_sum))
-=======
+
     # delta_int = edge.series_point_delta(cell.img_series, mask_series=cell.mask_series, 
     #                                     baseline_frames=18,
     #                                     delta_min=-0.75, delta_max=0.75,
@@ -99,7 +92,6 @@
     #                                left_w=4, space_w=2, right_w=4,
     #                                sigma=1, kernel_size=3,
     #                                output_path=cell_path)
->>>>>>> 96ef5c8b
 
     # series_int = cell.sum_int()
     # series_int = edge.deltaF(series_int, f_0_win=3)
@@ -115,44 +107,21 @@
     img0 = ax0.imshow(cell.max_frame)
     ax0.axis('off')
     ax0.text(10,10,f'max int frame',fontsize=8)
-<<<<<<< HEAD
-
-=======
->>>>>>> 96ef5c8b
     ax1 = plt.subplot(122)
     img1 = ax1.imshow(cell.mask_series[0])
     ax1.axis('off')
     ax1.text(10,10,f'binary mask',fontsize=8)
-<<<<<<< HEAD
-
     plt.savefig(f'{res_path}/{cell.img_name}_mask.png')
     logging.info(f'{cell.img_name} ctrl img saved!\n')
 
     plt.close('all')
+
     plt.figure()
     ax = plt.subplot()
     img = ax.plot(der_sum)
     plt.savefig(f'{res_path}/{cell.img_name}_der_plot.png')
-=======
-    plt.savefig(f'{cell_path}/{cell.img_name}_mask.png')
-    logging.info(f'{cell.img_name} ctrl img saved!\n')
-
->>>>>>> 96ef5c8b
 
 # df.to_csv(f'{res_path}/results.csv', index=False)
-
-
-
-
-
-
-
-
-
-
-
-
-
 
 
 
